# Usage

<<<<<<< HEAD
##Representation

Bayesian Networks are represented with the `BayesNet` type. This type contains the directed acyclic graph (a LightTables.DiGraph) and a list of conditional probability distributions (a list of CPDs).
Here we construct the BayesNet $a \\rightarrow b$, with Gaussians $a$ and $b$:

a = \\mathcal{N}(0,1) \\qquad b = \\mathcal{N}(2a +3,1)\n

```
bn = BayesNet()
push!(bn, StaticCPD(:a, Normal(1.0)))
push!(bn, LinearGaussianCPD(:b, [:a], [2.0], 3.0, 1.0))
```



##Likelihood

A Bayesian Network represents a joint probability distribution, $P(x_1, x_2, \\ldots, x_n)$.
Assignments are represented as dictionaries mapping variable names (Symbols) to variable values.
We can evaluate probabilities as we would with Distributions.jl, only we use exclamation points as we modify the internal state when we condition:

```pdf(bn, :a=>0.5, :b=>2.0) # evaluate the probability density```

We can also evaluate the likelihood of a dataset:

```
data = DataFrame(a=[0.5,1.0,2.0], b=[4.0,5.0,7.0])
pdf(bn, data)    #  0.00215
logpdf(bn, data) # -6.1386;
```

Or the likelihood for a particular cpd:

```
pdf(cpdB, data)    #  0.006
logpdf(cpdB, data) # -5.201
```

##Sampling

Assignments can be sampled from a `BayesNet`.

```rand(bn)```
```
Dict{Symbol,Any} with 2 entries:
  :a => 1.20808
  :b => 4.93954
```

In general, sampling can be done according to `rand(BayesNet, BayesNetSampler, nsamples)` to produce a table of samples, `rand(BayesNet, BayesNetSampler)` to produce a single Assignment, or `rand!(Assignment, BayesNet, BayesNetSampler)` to modify an assignment in-place.
New samplers need only implement `rand!`.
The functions above default to the `DirectSampler`, which samples the variables in topographical order.

Rejection sampling can be used to draw samples that are consistent with a provided assignment:
```
bn = BayesNet()
push!(bn, StaticCPD(:a, Categorical([0.3,0.7])))
push!(bn, StaticCPD(:b, Categorical([0.6,0.4])))
push!(bn, CategoricalCPD{Bernoulli}(:c, [:a, :b], [2,2], [Bernoulli(0.1), Bernoulli(0.2), Bernoulli(1.0), Bernoulli(0.4)]))
```

```
rand(bn, RejectionSampler(:c=>1), 5)
```
# there is a table here 



##Parameter Learning
=======
## Parameter Learning
>>>>>>> 354acd96
BayesNets.jl supports parameter learning for an entire graph.

```# specify each node's CPD type individually
fit(BayesNet, data, (:a=>:b), [StaticCPD{Normal}, LinearGaussianCPD])
```
```# specify a single CPD type for all nodes
fit(BayesNet, data, (:a=>:b), LinearGaussianCPD)
```
Fitting can be done for specific BayesNets types as well:

```data = DataFrame(c=[1,1,1,1,2,2,2,2,3,3,3,3],
b=[1,1,1,2,2,2,2,1,1,2,1,1],
a=[1,1,1,2,1,1,2,1,1,2,1,1])

fit(DiscreteBayesNet, data, (:a=>:b, :a=>:c, :b=>:c))
```

Fitting a ```DiscreteCPD```, which is a ```CategoricalCPD{Categorical}```, can be done with a specified number of categories. This prevents cases where your test data does not provide an example for every category.

```cpd = fit(DiscreteCPD, DataFrame(a=[1,2,1,2,2]), :a, ncategories=3);
cpd = fit(DiscreteCPD, data, :b, [:a], parental_ncategories=[3], target_ncategories=3);
```

## Inference

Inference methods for discrete Bayesian networks can be used via the `infer` method:

```julia
bn = DiscreteBayesNet()
push!(bn, DiscreteCPD(:a, [0.3,0.7]))
push!(bn, DiscreteCPD(:b, [0.2,0.8]))
push!(bn, DiscreteCPD(:c, [:a, :b], [2,2], 
        [Categorical([0.1,0.9]),
         Categorical([0.2,0.8]),
         Categorical([1.0,0.0]),
         Categorical([0.4,0.6]),
        ]))

ϕ = infer(bn, :c, evidence=Assignment(:b=>1))
```

Several inference methods are available. Exact inference is the default.

| `Inference Method` | Description |
| ------------------ | ----------- |
| `ExactInference`   | Performs exact inference using discrete factors and variable elimination|
| `LikelihoodWeightingInference` | Approximates p(query \ evidence) with N weighted samples using likelihood weighted sampling |
| `LoopyBelief` | The loopy belief propagation algorithm |
| `GibbsSamplingNodewise` | Gibbs sampling where each iteration changes one node |
| `GibbsSamplingFull` | Gibbs sampling where each iteration changes all nodes |

```julia
ϕ = infer(GibbsSamplingNodewise(), bn, [:a, :b], evidence=Assignment(:c=>2))
```
## Structure Learning

We demonstrate structure learning through an example using an iris dataset.

```julia
using Discretizers
using RDatasets
iris = dataset("datasets", "iris")
names(iris)
data = DataFrame(
    SepalLength = iris[!,:SepalLength],
    SepalWidth = iris[!,:SepalWidth],
    PetalLength = iris[!,:PetalLength],
    PetalWidth = iris[!,:PetalWidth],
    Species = encode(CategoricalDiscretizer(iris[!,:Species]), iris[!,:Species]),
)
```

Here we use the K2 structure learning algorithm which runs in polynomial time but requires that we specify a topological node ordering.

```julia
parameters = K2GraphSearch([:Species, :SepalLength, :SepalWidth, :PetalLength, :PetalWidth], 
                       ConditionalLinearGaussianCPD,
                       max_n_parents=2)
fit(BayesNet, data, parameters)
```

CPD types can also be specified per-node. Note that complete CPD definitions are required - simply using ``StaticCPD`` is insufficient as you need the target distribution type as well, as in ``StaticCPD{Categorical}``.

Changing the ordering will change the structure.

```julia
CLG = ConditionalLinearGaussianCPD
parameters = K2GraphSearch([:Species, :PetalLength, :PetalWidth, :SepalLength, :SepalWidth], 
                        [StaticCPD{Categorical}, CLG, CLG, CLG, CLG],
                        max_n_parents=2)
fit(BayesNet, data, parameters)
```

A ``ScoringFunction`` allows for extracting a scoring metric for a CPD given data. The negative BIC score is implemented in ``NegativeBayesianInformationCriterion``.

A ``GraphSearchStrategy`` defines a structure learning algorithm. The K2 algorithm is defined through ``K2GraphSearch`` and ``GreedyHillClimbing`` is implemented for discrete Bayesian networks and the Bayesian score:

```julia
data = DataFrame(c=[1,1,1,1,2,2,2,2,3,3,3,3], 
                 b=[1,1,1,2,2,2,2,1,1,2,1,1],
                 a=[1,1,1,2,1,1,2,1,1,2,1,1])
parameters = GreedyHillClimbing(ScoreComponentCache(data), max_n_parents=3, prior=UniformPrior())
bn = fit(DiscreteBayesNet, data, parameters)
```

We can specify the number of categories for each variable in case it cannot be correctly inferred:

```julia
bn = fit(DiscreteBayesNet, data, parameters, ncategories=[3,3,2])
```

A whole suite of features are supported for DiscreteBayesNets. Here, we illustrate the following:

1. Obtain a list of counts for a node
2. Obtain sufficient statistics from a discrete dataset
3. Obtain the factor table for a node
4. Obtain a factor table matching a particular assignment

We also detail obtaining a bayesian score for a network structure in the next section.

```julia
count(bn, :a, data) # 1
statistics(bn.dag, data) # 2
table(bn, :b) # 3
table(bn, :c, :a=>1) # 4
```

## Bayesian Score for a Network Structure

The bayesian score for a discrete-valued BayesNet can can be calculated based only on the structure and data (the CPDs do not need to be defined beforehand). This is implemented with a method of ``bayesian_score`` that takes in a directed graph, the names of the nodes and data.

```julia
data = DataFrame(c=[1,1,1,1,2,2,2,2,3,3,3,3], 
                 b=[1,1,1,2,2,2,2,1,1,2,1,1],
                 a=[1,1,1,2,1,1,2,1,1,2,1,1])
g = DAG(3)
add_edge!(g,1,2); add_edge!(g,2,3); add_edge!(g,1,3)
bayesian_score(g, [:a,:b,:c], data)
```

## Reading from XDSL

Discrete Bayesian Networks can be read from the .XDSL file format.

```julia
bn = readxdsl(joinpath(dirname(pathof(BayesNets)), "..", "test", "sample_bn.xdsl"))
```<|MERGE_RESOLUTION|>--- conflicted
+++ resolved
@@ -1,6 +1,5 @@
 # Usage
 
-<<<<<<< HEAD
 ##Representation
 
 Bayesian Networks are represented with the `BayesNet` type. This type contains the directed acyclic graph (a LightTables.DiGraph) and a list of conditional probability distributions (a list of CPDs).
@@ -70,17 +69,16 @@
 
 
 ##Parameter Learning
-=======
-## Parameter Learning
->>>>>>> 354acd96
 BayesNets.jl supports parameter learning for an entire graph.
 
 ```# specify each node's CPD type individually
 fit(BayesNet, data, (:a=>:b), [StaticCPD{Normal}, LinearGaussianCPD])
 ```
+#TODO ADD IMAGE RESULT
 ```# specify a single CPD type for all nodes
 fit(BayesNet, data, (:a=>:b), LinearGaussianCPD)
 ```
+#TODO ADD IMAGE RESULT
 Fitting can be done for specific BayesNets types as well:
 
 ```data = DataFrame(c=[1,1,1,1,2,2,2,2,3,3,3,3],
@@ -90,6 +88,7 @@
 fit(DiscreteBayesNet, data, (:a=>:b, :a=>:c, :b=>:c))
 ```
 
+#TODO ADD IMAGE RESULT
 Fitting a ```DiscreteCPD```, which is a ```CategoricalCPD{Categorical}```, can be done with a specified number of categories. This prevents cases where your test data does not provide an example for every category.
 
 ```cpd = fit(DiscreteCPD, DataFrame(a=[1,2,1,2,2]), :a, ncategories=3);
